"""
Interactive Brokers (IBKR) Trading Interface
Handles order execution and portfolio management for the TSLA trading bot
"""

import os
import time
import threading
from datetime import datetime, timedelta
from typing import Optional, Dict, List, Callable
import logging
from dataclasses import dataclass
from enum import Enum
import queue

DEFAULT_HOST = "127.0.0.1"
DEFAULT_PORT = 7496  # 7497 for paper trading
DEFAULT_CLIENT_ID = 1

# IBKR API imports
try:
    from ibapi.client import EClient
    from ibapi.wrapper import EWrapper
    from ibapi.contract import Contract
    from ibapi.order import Order
    from ibapi.execution import Execution
    from ibapi.commission_report import CommissionReport
    from ibapi.common import OrderId, TickerId
except ImportError:
    print("Warning: IBKR API not installed. Install with: pip install ibapi")
    # Create dummy classes for development
    class EClient:
        def isConnected(self):
            return False

    class EWrapper: pass
    class Contract: pass
    class Order: pass
    class Execution: pass
    class CommissionReport: pass
    OrderId = int
    TickerId = int

from live_strategy_engine import TradingSignal, SignalType
from trade_logging import TradeRecord

logger = logging.getLogger("ibkr_interface")

DEFAULT_HOST = os.getenv("IBKR_HOST", "127.0.0.1")
# 7496=LIVE TWS, 7497=PAPER TWS
DEFAULT_PORT = int(os.getenv("IBKR_PORT", "7497"))
DEFAULT_CLIENT_ID = int(os.getenv("IBKR_CLIENT_ID", "1"))

class OrderStatus(Enum):
    PENDING = "PENDING"
    SUBMITTED = "SUBMITTED"
    FILLED = "FILLED"
    CANCELLED = "CANCELLED"
    REJECTED = "REJECTED"

@dataclass
class OrderInfo:
    """Order information tracking"""
    order_id: int
    symbol: str
    action: str  # BUY/SELL
    quantity: int
    order_type: str  # MKT/LMT/STP
    price: Optional[float] = None
    status: OrderStatus = OrderStatus.PENDING
    filled_quantity: int = 0
    avg_fill_price: float = 0.0
    timestamp: datetime = None
    commission: float = 0.0

@dataclass
class PortfolioPosition:
    """Portfolio position information"""
    symbol: str
    position: int
    market_price: float
    market_value: float
    avg_cost: float
    unrealized_pnl: float
    realized_pnl: float

class IBKRInterface(EWrapper, EClient):
    """IBKR Trading Application with resilient connection handling"""

    def __init__(
        self,
        parent=None,
        host: str = DEFAULT_HOST,
        port: int = DEFAULT_PORT,
        client_id: int = DEFAULT_CLIENT_ID,
    ):
        EWrapper.__init__(self)
        EClient.__init__(self, wrapper=self)
        self.parent = parent
<<<<<<< HEAD

        # Persisted connection settings
        self.host = host
        self.port = port
        self.client_id = client_id

        self._reconnect_backoff = 2.0  # seconds
        self._max_backoff = 60.0
        self._reconnect_timer = None
        self._connected_once = False

=======
        
        # Connection settings
        self.host = DEFAULT_HOST
        self.port = DEFAULT_PORT
        self.client_id = DEFAULT_CLIENT_ID
        
>>>>>>> 49114c7e
        # Order management
        self.next_order_id = None
        self.orders: Dict[int, OrderInfo] = {}
        self.order_queue = queue.Queue()

        # Portfolio tracking
        self.portfolio_positions: Dict[str, PortfolioPosition] = {}
        self.account_value = 0.0
        self.buying_power = 0.0

        # Connection status
        self.connected = False
        self.connection_lock = threading.Lock()

        # Callbacks
        self.order_callback: Optional[Callable] = None
        self.position_callback: Optional[Callable] = None
<<<<<<< HEAD
=======
        
    def connect_to_ibkr(
        self,
        host: str = DEFAULT_HOST,
        port: int = DEFAULT_PORT,
        client_id: int = DEFAULT_CLIENT_ID,
    ) -> bool:
        """Connect to IBKR TWS or Gateway"""
        try:
            # Prevent reconnect attempts if already connected
            if self.connected or self.isConnected():
                logger.info("Already connected to IBKR")
                return True
>>>>>>> 49114c7e

    # ---- connection lifecycle ----

    def connect_and_start(self):
        """Public entry: connect and request live market data type."""
        self.connect_safe()

    def connect_safe(self):
        if not isinstance(self.host, str) or not self.host:
            logger.error(
                "IBKR host is invalid or missing (got %r). Set IBKR_HOST env or config.",
                self.host,
            )
            return
        if not isinstance(self.port, int):
            try:
                self.port = int(self.port)
            except Exception:
                logger.error(
                    "IBKR port is invalid or missing (got %r). Set IBKR_PORT env or config.",
                    self.port,
                )
                return

        logger.info(
            "Connecting to IBKR at %s:%s with client ID %s",
            self.host,
            self.port,
            self.client_id,
        )
        try:
            super().connect(self.host, self.port, self.client_id)
            self._connected_once = True
        except Exception as e:
            logger.error("Exception starting socket to IBKR: %s", e)
            self.schedule_reconnect()
            return

        thread = threading.Thread(target=self.run, name="IBKR-Reader", daemon=True)
        thread.start()

    def schedule_reconnect(self):
        if self._reconnect_timer and self._reconnect_timer.is_alive():
            return

        backoff = min(self._reconnect_backoff, self._max_backoff)
        logger.warning("IBKR connection lost. Attempting to reconnect in %.1fs...", backoff)

        def _reconnect():
            try:
                self.disconnect_safe()
            except Exception:
                pass
            self.connect_safe()

        self._reconnect_timer = threading.Timer(backoff, _reconnect)
        self._reconnect_timer.daemon = True
        self._reconnect_timer.start()
        self._reconnect_backoff = min(backoff * 1.5, self._max_backoff)

    def disconnect_safe(self):
        try:
            if self.isConnected():
                self.disconnect()
                logger.info("Connection to IBKR closed")
        except Exception as e:
            logger.debug("disconnect_safe exception: %s", e)
        finally:
            self.connected = False

    # ---- ibapi callbacks ----

    def connectAck(self):
        super().connectAck()
        logger.info("Connection acknowledged by IBKR")
        self.connected = True
        try:
            self.reqMarketDataType(1)
            logger.info("Requested live market data subscription")
            self.reqIds(-1)
        except Exception as e:
            logger.error("Failed to request market data type / IDs: %s", e)

    def connectionClosed(self):
        logger.warning("IBKR reports connectionClosed()")
        self.connected = False
        self.schedule_reconnect()

    def error(self, reqId: TickerId, errorCode: int, errorString: str, advancedOrderRejectJson=""):
        if errorCode in (1100, 1101, 1102):
            logger.warning("TWS connectivity event %s: %s", errorCode, errorString)
        elif errorCode in (10167,):
            logger.warning("Market data farm connection is OK: %s", errorString)
        else:
            logger.error("IB error: reqId=%s code=%s msg=%s", reqId, errorCode, errorString)
        if errorCode in (1100, 1300, 1301):
            self.schedule_reconnect()
    
    def nextValidId(self, orderId: OrderId):
        """Receive next valid order ID"""
        self.next_order_id = orderId
        logger.info(f"Next valid order ID: {orderId}")
    
    def orderStatus(self, orderId: OrderId, status: str, filled: float, 
                   remaining: float, avgFillPrice: float, permId: int,
                   parentId: int, lastFillPrice: float, clientId: int, whyHeld: str, mktCapPrice: float):
        """Order status update"""
        if orderId in self.orders:
            order_info = self.orders[orderId]
            order_info.status = OrderStatus(status) if status in [s.value for s in OrderStatus] else OrderStatus.PENDING
            order_info.filled_quantity = int(filled)
            order_info.avg_fill_price = avgFillPrice
            
            logger.info(f"Order {orderId} status: {status}, filled: {filled}, avg price: {avgFillPrice}")
            
            # Notify callback if order is filled
            if status == "Filled" and self.order_callback:
                self.order_callback(order_info)
    
    def execDetails(self, reqId: int, contract: Contract, execution: Execution):
        """Execution details"""
        logger.info(f"Execution: {execution.execId} - {execution.shares} shares at ${execution.price}")
        side = "BUY" if execution.side.upper() == "BOT" else "SELL"
        if self.parent and getattr(self.parent, "csv_logger", None):
            rec = TradeRecord(
                ts_utc=None,
                ts_local=None,
                session_id=getattr(self.parent, "session_id", None),
                symbol=contract.symbol,
                side=side,
                qty=int(execution.shares),
                price=float(execution.price),
                order_id=str(execution.orderId),
                trade_id=str(execution.execId),
                tags="live",
            )
            self.parent.csv_logger.log_trade(rec)
    
    def commissionReport(self, commissionReport: CommissionReport):
        """Commission report"""
        logger.info(f"Commission: ${commissionReport.commission}")
    
    def position(self, account: str, contract: Contract, position: float, avgCost: float):
        """Position update"""
        symbol = contract.symbol
        if symbol not in self.portfolio_positions:
            self.portfolio_positions[symbol] = PortfolioPosition(
                symbol=symbol,
                position=int(position),
                market_price=0.0,
                market_value=0.0,
                avg_cost=avgCost,
                unrealized_pnl=0.0,
                realized_pnl=0.0
            )
        else:
            self.portfolio_positions[symbol].position = int(position)
            self.portfolio_positions[symbol].avg_cost = avgCost

        logger.info(f"Position update: {symbol} - {position} shares at avg cost ${avgCost}")
        if self.position_callback:
            try:
                self.position_callback(self.portfolio_positions[symbol])
            except Exception as e:
                logger.error(f"Error in position callback: {e}")
    
    def accountSummary(self, reqId: int, account: str, tag: str, value: str, currency: str):
        """Account summary update"""
        if tag == "TotalCashValue":
            self.account_value = float(value)
        elif tag == "BuyingPower":
            self.buying_power = float(value)
        
        logger.debug(f"Account {tag}: {value} {currency}")
    
    # Trading methods
    def create_stock_contract(self, symbol: str, exchange: str = "SMART") -> Contract:
        """Create stock contract"""
        contract = Contract()
        contract.symbol = symbol
        contract.secType = "STK"
        contract.exchange = exchange
        contract.currency = "USD"
        return contract
    
    def create_market_order(self, action: str, quantity: int) -> Order:
        """Create market order"""
        order = Order()
        order.action = action
        order.orderType = "MKT"
        order.totalQuantity = quantity
        return order
    
    def create_limit_order(self, action: str, quantity: int, price: float) -> Order:
        """Create limit order"""
        order = Order()
        order.action = action
        order.orderType = "LMT"
        order.totalQuantity = quantity
        order.lmtPrice = price
        return order
    
    def create_stop_order(self, action: str, quantity: int, stop_price: float) -> Order:
        """Create stop order"""
        order = Order()
        order.action = action
        order.orderType = "STP"
        order.totalQuantity = quantity
        order.auxPrice = stop_price
        return order
    
    def place_order(self, contract: Contract, order: Order, symbol: str) -> Optional[int]:
        """Place order with IBKR"""
        if not self.connected or self.next_order_id is None:
            logger.error("Not connected to IBKR or no valid order ID")
            return None
        
        try:
            order_id = self.next_order_id
            self.next_order_id += 1
            
            # Track order
            order_info = OrderInfo(
                order_id=order_id,
                symbol=symbol,
                action=order.action,
                quantity=order.totalQuantity,
                order_type=order.orderType,
                price=getattr(order, 'lmtPrice', None),
                timestamp=datetime.now()
            )
            self.orders[order_id] = order_info
            
            # Place order
            self.placeOrder(order_id, contract, order)
            logger.info(f"Placed {order.action} order for {order.totalQuantity} {symbol} (Order ID: {order_id})")
            
            return order_id
            
        except Exception as e:
            logger.error(f"Error placing order: {e}")
            return None
    
    def cancel_order(self, order_id: int) -> bool:
        """Cancel order"""
        try:
            self.cancelOrder(order_id)
            if order_id in self.orders:
                self.orders[order_id].status = OrderStatus.CANCELLED
            logger.info(f"Cancelled order {order_id}")
            return True
        except Exception as e:
            logger.error(f"Error cancelling order {order_id}: {e}")
            return False
    
    def execute_signal(self, signal: TradingSignal, symbol: str = "TSLA") -> Optional[int]:
        """Execute trading signal"""
        if not self.connected:
            logger.error("Not connected to IBKR")
            return None
        
        try:
            contract = self.create_stock_contract(symbol)
            
            if signal.signal_type == SignalType.BUY:
                order = self.create_market_order("BUY", signal.quantity)
                logger.info(f"Executing BUY signal: {signal.quantity} shares of {symbol}")
                
            elif signal.signal_type in [SignalType.SELL, SignalType.PARTIAL_SELL]:
                order = self.create_market_order("SELL", signal.quantity)
                logger.info(f"Executing SELL signal: {signal.quantity} shares of {symbol}")
                
            else:
                logger.warning(f"Unknown signal type: {signal.signal_type}")
                return None
            
            return self.place_order(contract, order, symbol)
            
        except Exception as e:
            logger.error(f"Error executing signal: {e}")
            return None
    
    def get_position(self, symbol: str) -> Optional[PortfolioPosition]:
        """Get current position for symbol"""
        return self.portfolio_positions.get(symbol)
    
    def get_account_info(self) -> Dict[str, any]:
        """Get account information"""
        return {
            'account_value': self.account_value,
            'buying_power': self.buying_power,
            'connected': self.connected,
            'positions': {symbol: {
                'position': pos.position,
                'avg_cost': pos.avg_cost,
                'market_value': pos.market_value,
                'unrealized_pnl': pos.unrealized_pnl
            } for symbol, pos in self.portfolio_positions.items()}
        }
    
    def request_portfolio_updates(self):
        """Request portfolio and account updates"""
        if self.connected:
            logger.info("Requesting portfolio and account updates")
            self.reqPositions()
            self.reqAccountSummary(9001, "All", "TotalCashValue,BuyingPower")
    
    def set_callbacks(self, order_callback: Callable = None, position_callback: Callable = None):
        """Set callback functions for order and position updates"""
        self.order_callback = order_callback
        self.position_callback = position_callback

class IBKRManager:
    """High-level IBKR manager for the trading bot"""

    def __init__(self, csv_logger=None, session_id: str = None):
        self.csv_logger = csv_logger
        self.session_id = session_id
        self.app = IBKRInterface(parent=self)
        self.running = False

    def start(self, host: str = DEFAULT_HOST, port: int = DEFAULT_PORT, client_id: int = DEFAULT_CLIENT_ID) -> bool:
        """Start IBKR connection"""
        try:
            self.app.host = host
            self.app.port = port
            self.app.client_id = client_id

            self.app.connect_and_start()

            timeout = 10
            start_time = time.time()
            while not self.app.connected and (time.time() - start_time) < timeout:
                time.sleep(0.1)

            if not self.app.connected:
                logger.error("IBKR connection not established")
                return False

            self.app.request_portfolio_updates()
            self.running = True
            logger.info("IBKR Manager started successfully")
            return True

        except Exception as e:
            logger.error(f"Error starting IBKR Manager: {e}")
            return False

    def stop(self):
        """Stop IBKR connection"""
        try:
            self.running = False
            self.app.disconnect_safe()
            logger.info("IBKR Manager stopped")

        except Exception as e:
            logger.error(f"Error stopping IBKR Manager: {e}")

    def execute_signal(self, signal: TradingSignal) -> bool:
        """Execute trading signal"""
        if not self.running or not self.app.connected:
            logger.error("IBKR not connected")
            return False

        order_id = self.app.execute_signal(signal)
        return order_id is not None

    def get_position(self, symbol: str = "TSLA") -> Optional[PortfolioPosition]:
        """Get current position"""
        return self.app.get_position(symbol)

    def get_account_info(self) -> Dict[str, any]:
        """Get account information"""
        return self.app.get_account_info()

    def is_connected(self) -> bool:
        """Check if connected to IBKR"""
        return self.app.connected

def test_ibkr_connection():
    """Test IBKR connection"""
    print("Testing IBKR connection...")
    
    manager = IBKRManager()
    
    try:
        # Start connection (paper trading port)
        if manager.start(port=7496):
            print("✓ Connected to IBKR successfully")
            
            # Get account info
            account_info = manager.get_account_info()
            print(f"✓ Account value: ${account_info['account_value']:,.2f}")
            print(f"✓ Buying power: ${account_info['buying_power']:,.2f}")
            
            # Check TSLA position
            position = manager.get_position("TSLA")
            if position:
                print(f"✓ TSLA position: {position.position} shares")
            else:
                print("✓ No TSLA position")
            
        else:
            print("✗ Failed to connect to IBKR")
            print("Make sure TWS or Gateway is running on port 7496")
            
    except Exception as e:
        print(f"✗ Error testing IBKR: {e}")
        
    finally:
        manager.stop()

if __name__ == "__main__":
    test_ibkr_connection()
<|MERGE_RESOLUTION|>--- conflicted
+++ resolved
@@ -97,7 +97,7 @@
         EWrapper.__init__(self)
         EClient.__init__(self, wrapper=self)
         self.parent = parent
-<<<<<<< HEAD
+ codex/persist-settings-and-improve-reconnect-logic
 
         # Persisted connection settings
         self.host = host
@@ -109,14 +109,14 @@
         self._reconnect_timer = None
         self._connected_once = False
 
-=======
+
         
         # Connection settings
         self.host = DEFAULT_HOST
         self.port = DEFAULT_PORT
         self.client_id = DEFAULT_CLIENT_ID
         
->>>>>>> 49114c7e
+ main
         # Order management
         self.next_order_id = None
         self.orders: Dict[int, OrderInfo] = {}
@@ -134,8 +134,8 @@
         # Callbacks
         self.order_callback: Optional[Callable] = None
         self.position_callback: Optional[Callable] = None
-<<<<<<< HEAD
-=======
+ codex/persist-settings-and-improve-reconnect-logic
+
         
     def connect_to_ibkr(
         self,
@@ -149,7 +149,7 @@
             if self.connected or self.isConnected():
                 logger.info("Already connected to IBKR")
                 return True
->>>>>>> 49114c7e
+ main
 
     # ---- connection lifecycle ----
 
